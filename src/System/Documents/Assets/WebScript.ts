import dedent = require("dedent");
import { readFileSync } from "fs-extra";
import { Asset } from "./Asset";
import { InsertionType } from "./InsertionType";

/**
 * Represents a web-script.
 */
export class WebScript extends Asset
{
    /**
     * Initializes a new instance of the `WebScript` class.
     *
     * @param path
     * The path to the asset.
     *
     * @param insertionType
     * The type of the insertion of the script.
     */
    public constructor(path: string, insertionType?: InsertionType)
    {
        super(path, insertionType);
    }

    /**
     * @inheritdoc
     *
     * @returns
     * The inline-source of the asset.
     */
    protected GetSource(): string
    {
        return dedent(`
            <script>${readFileSync(this.Path).toString()}</script>`) + "\n";
    }

    /**
     * @inheritdoc
     *
     * @returns
     * The reference-expression of the asset.
     */
    protected GetReferenceSource(): string
    {
<<<<<<< HEAD
        return `<script async="" src="${this.URL}"charset="UTF-8"></script>\n`;
=======
        return `<script async="" src="${this.Path}" charset="UTF-8"></script>\n`;
>>>>>>> 3671e8b4
    }
}<|MERGE_RESOLUTION|>--- conflicted
+++ resolved
@@ -42,10 +42,6 @@
      */
     protected GetReferenceSource(): string
     {
-<<<<<<< HEAD
-        return `<script async="" src="${this.URL}"charset="UTF-8"></script>\n`;
-=======
-        return `<script async="" src="${this.Path}" charset="UTF-8"></script>\n`;
->>>>>>> 3671e8b4
+        return `<script async="" src="${this.URL}" charset="UTF-8"></script>\n`;
     }
 }