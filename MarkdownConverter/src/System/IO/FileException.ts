--- conflicted
+++ resolved
@@ -23,11 +23,7 @@
      * The path to the file which caused the exception.
      *
      * @param innerException
-<<<<<<< HEAD
      * The exception that is the cause of the current exception, or a `null` reference if no inner exception is specified.
-=======
-     * The exception that is the cause of the current exception, or a null reference if no inner exception is specified.
->>>>>>> 9594b7ff
      */
     constructor(message?: string, path?: string, innerException?: Exception)
     {
